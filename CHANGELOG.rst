Change Log
----------

These are notable changes in edx-platform.  This is a rolling list of changes,
in roughly chronological order, most recent first.  Add your entries at or near
the top.  Include a label indicating the component affected.

LMS: Added user preferences (arbitrary user/key/value tuples, for which
which user/key is unique) and a REST API for reading users and
preferences. Access to the REST API is restricted by use of the
X-Edx-Api-Key HTTP header (which must match settings.EDX_API_KEY; if
the setting is not present, the API is disabled).

<<<<<<< HEAD
LMS: Added bulk email for course feature, with option to optout of individual
course emails.
=======
LMS: Added endpoints for AJAX requests to enable/disable notifications
(which are not yet implemented) and a one-click unsubscribe page.
>>>>>>> e6fd3b38

Common: Added *experimental* support for jsinput type.

Common: Added setting to specify Celery Broker vhost

Common: Utilize new XBlock bulk save API in LMS and CMS.

Studio: Add table for tracking course creator permissions (not yet used).
Update rake django-admin[syncdb] and rake django-admin[migrate] so they
run for both LMS and CMS.

LMS: Added *experimental* crowdsource hinting manager page.

XModule: Added *experimental* crowdsource hinting module.

Studio: Added support for uploading and managing PDF textbooks

Common: Student information is now passed to the tracking log via POST instead of GET.

Blades: Added functionality and tests for new capa input type: choicetextresponse.

Common: Add tests for documentation generation to test suite

Blades: User answer now preserved (and changeable) after clicking "show answer" in choice problems

LMS: Removed press releases

Common: Updated Sass and Bourbon libraries, added Neat library

LMS: Users are no longer auto-activated if they click "reset password"
This is now done when they click on the link in the reset password
email they receive (along with usual path through activation email).

LMS: Fixed a reflected XSS problem in the static textbook views.

LMS: Problem rescoring.  Added options on the Grades tab of the
Instructor Dashboard to allow a particular student's submission for a
particular problem to be rescored.  Provides an option to see a
history of background tasks for a given problem and student.

Blades: Small UX fix on capa multiple-choice problems.  Make labels only
as wide as the text to reduce accidental choice selections.

Studio:
- use xblock field defaults to initialize all new instances' fields and
only use templates as override samples.
- create new instances via in memory create_xmodule and related methods rather
than cloning a db record.
- have an explicit method for making a draft copy as distinct from making a new module.

Studio: Remove XML from the video component editor. All settings are
moved to be edited as metadata.

XModule: Only write out assets files if the contents have changed.

Studio: Course settings are now saved explicitly.

XModule: Don't delete generated xmodule asset files when compiling (for
instance, when XModule provides a coffeescript file, don't delete
the associated javascript)

Studio: For courses running on edx.org (marketing site), disable fields in
Course Settings that do not apply.

Common: Make asset watchers run as singletons (so they won't start if the
watcher is already running in another shell).

Common: Use coffee directly when watching for coffeescript file changes.

Common: Make rake provide better error messages if packages are missing.

Common: Repairs development documentation generation by sphinx.

LMS: Problem rescoring.  Added options on the Grades tab of the
Instructor Dashboard to allow all students' submissions for a
particular problem to be rescored.  Also supports resetting all
students' number of attempts to zero.  Provides a list of background
tasks that are currently running for the course, and an option to
see a history of background tasks for a given problem.

LMS: Fixed the preferences scope for storing data in xmodules.

LMS: Forums.  Added handling for case where discussion module can get `None` as
value of lms.start in `lms/djangoapps/django_comment_client/utils.py`

Studio, LMS: Make ModelTypes more strict about their expected content (for
instance, Boolean, Integer, String), but also allow them to hold either the
typed value, or a String that can be converted to their typed value. For example,
an Integer can contain 3 or '3'. This changed an update to the xblock library.

LMS: Courses whose id matches a regex in the COURSES_WITH_UNSAFE_CODE Django
setting now run entirely outside the Python sandbox.

Blades: Added tests for Video Alpha player.

Common: Have the capa module handle unicode better (especially errors)

Blades: Video Alpha bug fix for speed changing to 1.0 in Firefox.

Blades: Additional event tracking added to Video Alpha: fullscreen switch, show/hide
captions.

CMS: Allow editors to delete uploaded files/assets

XModules: `XModuleDescriptor.__init__` and `XModule.__init__` dropped the
`location` parameter (and added it as a field), and renamed `system` to `runtime`,
to accord more closely to `XBlock.__init__`

LMS: Some errors handling Non-ASCII data in XML courses have been fixed.

LMS: Add page-load tracking using segment-io (if SEGMENT_IO_LMS_KEY and
SEGMENT_IO_LMS feature flag is on)

Blades: Simplify calc.py (which is used for the Numerical/Formula responses); add trig/other functions.

LMS: Background colors on login, register, and courseware have been corrected
back to white.

LMS: Accessibility improvements have been made to several courseware and
navigation elements.

LMS: Small design/presentation changes to login and register views.

LMS: Functionality added to instructor enrollment tab in LMS such that invited
student can be auto-enrolled in course or when activating if not current
student.

Blades: Staff debug info is now accessible for Graphical Slider Tool problems.

Blades: For Video Alpha the events ready, play, pause, seek, and speed change
are logged on the server (in the logs).

Common: all dates and times are not time zone aware datetimes. No code should create or use struct_times nor naive
datetimes.

Common: Developers can now have private Django settings files.

Common: Safety code added to prevent anything above the vertical level in the
course tree from being marked as version='draft'. It will raise an exception if
the code tries to so mark a node. We need the backtraces to figure out where
this very infrequent intermittent marking was occurring. It was making courses
look different in Studio than in LMS.

Deploy: MKTG_URLS is now read from env.json.

Common: Theming makes it possible to change the look of the site, from
Stanford.

Common: Accessibility UI fixes.

Common: The "duplicate email" error message is more informative.

Studio: Component metadata settings editor.

Studio: Autoplay for Video Alpha is disabled (only in Studio).

Studio: Single-click creation for video and discussion components.

Studio: fixed a bad link in the activation page.

LMS: Changed the help button text.

LMS: Fixed failing numeric response (decimal but no trailing digits).

LMS: XML Error module no longer shows students a stack trace.

Blades: Videoalpha.

XModules: Added partial credit for foldit module.

XModules: Added "randomize" XModule to list of XModule types.

XModules: Show errors with full descriptors.

XQueue: Fixed (hopefully) worker crash when the connection to RabbitMQ is
dropped suddenly.

XQueue: Upload file submissions to a specially named bucket in S3.

Common: Removed request debugger.

Common: Updated Django to version 1.4.5.

Common: Updated CodeJail.

Common: Allow setting of authentication session cookie name.

LMS: Option to email students when enroll/un-enroll them.
<|MERGE_RESOLUTION|>--- conflicted
+++ resolved
@@ -4,6 +4,9 @@
 These are notable changes in edx-platform.  This is a rolling list of changes,
 in roughly chronological order, most recent first.  Add your entries at or near
 the top.  Include a label indicating the component affected.
+
+LMS: Added bulk email for course feature, with option to optout of individual
+course emails.
 
 LMS: Added user preferences (arbitrary user/key/value tuples, for which
 which user/key is unique) and a REST API for reading users and
@@ -11,13 +14,8 @@
 X-Edx-Api-Key HTTP header (which must match settings.EDX_API_KEY; if
 the setting is not present, the API is disabled).
 
-<<<<<<< HEAD
-LMS: Added bulk email for course feature, with option to optout of individual
-course emails.
-=======
 LMS: Added endpoints for AJAX requests to enable/disable notifications
 (which are not yet implemented) and a one-click unsubscribe page.
->>>>>>> e6fd3b38
 
 Common: Added *experimental* support for jsinput type.
 
