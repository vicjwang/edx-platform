"""
Views related to operations on course objects
"""
import json
import time

from django.contrib.auth.decorators import login_required
from django_future.csrf import ensure_csrf_cookie
from django.conf import settings
from django.core.exceptions import PermissionDenied
from django.http import HttpResponse, HttpResponseBadRequest
from django.core.urlresolvers import reverse
from mitxmako.shortcuts import render_to_response

from xmodule.modulestore.django import modulestore
<<<<<<< HEAD
from xmodule.modulestore.exceptions import ItemNotFoundError, InvalidLocationError
from xmodule.modulestore import Location

from contentstore.course_info_model import get_course_updates, update_course_updates, delete_course_update
from contentstore.utils import get_lms_link_for_item, add_open_ended_panel_tab, remove_open_ended_panel_tab
from models.settings.course_details import CourseDetails, CourseSettingsEncoder
=======
from xmodule.modulestore.exceptions \
     import ItemNotFoundError, InvalidLocationError
from xmodule.modulestore import Location

from contentstore.course_info_model \
     import get_course_updates, update_course_updates, delete_course_update
from contentstore.utils \
     import get_lms_link_for_item, add_open_ended_panel_tab, \
     remove_open_ended_panel_tab
from models.settings.course_details \
     import CourseDetails, CourseSettingsEncoder
>>>>>>> 3657fbe3
from models.settings.course_grading import CourseGradingModel
from models.settings.course_metadata import CourseMetadata
from auth.authz import create_all_course_groups
from util.json_request import expect_json

from .access import has_access, get_location_and_verify_access
from .requests import get_request_method
from .tabs import initialize_course_tabs
from .component import OPEN_ENDED_COMPONENT_TYPES, ADVANCED_COMPONENT_POLICY_KEY

<<<<<<< HEAD
from django_comment_common.utils import seed_permissions_roles

# TODO: should explicitly enumerate exports with __all__
=======
__all__ = ['course_index', 'create_new_course', 'course_info',
           'course_info_updates', 'get_course_settings',
           'course_config_graders_page',
           'course_config_advanced_page',
           'course_settings_updates',
           'course_grader_updates',
           'course_advanced_updates']
>>>>>>> 3657fbe3


@login_required
@ensure_csrf_cookie
def course_index(request, org, course, name):
    """
    Display an editable course overview.

    org, course, name: Attributes of the Location for the item to edit
    """
    location = get_location_and_verify_access(request, org, course, name)

    lms_link = get_lms_link_for_item(location)

    upload_asset_callback_url = reverse('upload_asset', kwargs={
        'org': org,
        'course': course,
        'coursename': name
    })

    course = modulestore().get_item(location, depth=3)
    sections = course.get_children()

    return render_to_response('overview.html', {
        'active_tab': 'courseware',
        'context_course': course,
        'lms_link': lms_link,
        'sections': sections,
        'course_graders': json.dumps(CourseGradingModel.fetch(course.location).graders),
        'parent_location': course.location,
        'new_section_template': Location('i4x', 'edx', 'templates', 'chapter', 'Empty'),
        'new_subsection_template': Location('i4x', 'edx', 'templates', 'sequential', 'Empty'),  # for now they are the same, but the could be different at some point...
        'upload_asset_callback_url': upload_asset_callback_url,
        'create_new_unit_template': Location('i4x', 'edx', 'templates', 'vertical', 'Empty')
    })


@login_required
@expect_json
def create_new_course(request):

    if settings.MITX_FEATURES.get('DISABLE_COURSE_CREATION', False) and not request.user.is_staff:
        raise PermissionDenied()

    # This logic is repeated in xmodule/modulestore/tests/factories.py
    # so if you change anything here, you need to also change it there.
    # TODO: write a test that creates two courses, one with the factory and
    # the other with this method, then compare them to make sure they are
    # equivalent.
    template = Location(request.POST['template'])
    org = request.POST.get('org')
    number = request.POST.get('number')
    display_name = request.POST.get('display_name')

    try:
        dest_location = Location('i4x', org, number, 'course', Location.clean(display_name))
    except InvalidLocationError as error:
        return HttpResponse(json.dumps({'ErrMsg': "Unable to create course '" +
                                        display_name + "'.\n\n" + error.message}))

    # see if the course already exists
    existing_course = None
    try:
        existing_course = modulestore('direct').get_item(dest_location)
    except ItemNotFoundError:
        pass

    if existing_course is not None:
        return HttpResponse(json.dumps({'ErrMsg': 'There is already a course defined with this name.'}))

    course_search_location = ['i4x', dest_location.org, dest_location.course, 'course', None]
    courses = modulestore().get_items(course_search_location)

    if len(courses) > 0:
        return HttpResponse(json.dumps({'ErrMsg': 'There is already a course defined with the same organization and course number.'}))

    new_course = modulestore('direct').clone_item(template, dest_location)

    # clone a default 'about' module as well

    about_template_location = Location(['i4x', 'edx', 'templates', 'about', 'overview'])
    dest_about_location = dest_location._replace(category='about', name='overview')
    modulestore('direct').clone_item(about_template_location, dest_about_location)

    if display_name is not None:
        new_course.display_name = display_name

    # set a default start date to now
    new_course.start = time.gmtime()

    initialize_course_tabs(new_course)

    create_all_course_groups(request.user, new_course.location)

    # seed the forums
    seed_permissions_roles(new_course.location.course_id)

    return HttpResponse(json.dumps({'id': new_course.location.url()}))


@login_required
@ensure_csrf_cookie
def course_info(request, org, course, name, provided_id=None):
    """
    Send models and views as well as html for editing the course info to the client.

    org, course, name: Attributes of the Location for the item to edit
    """
    location = get_location_and_verify_access(request, org, course, name)

    course_module = modulestore().get_item(location)

    # get current updates
    location = ['i4x', org, course, 'course_info', "updates"]

    return render_to_response('course_info.html', {
        'active_tab': 'courseinfo-tab',
        'context_course': course_module,
        'url_base': "/" + org + "/" + course + "/",
        'course_updates': json.dumps(get_course_updates(location)),
        'handouts_location': Location(['i4x', org, course, 'course_info', 'handouts']).url()
    })


@expect_json
@login_required
@ensure_csrf_cookie
def course_info_updates(request, org, course, provided_id=None):
    """
    restful CRUD operations on course_info updates.

    org, course: Attributes of the Location for the item to edit
    provided_id should be none if it's new (create) and a composite of the update db id + index otherwise.
    """
    # ??? No way to check for access permission afaik
    # get current updates
    location = ['i4x', org, course, 'course_info', "updates"]

    # Hmmm, provided_id is coming as empty string on create whereas I believe it used to be None :-(
    # Possibly due to my removing the seemingly redundant pattern in urls.py
    if provided_id == '':
        provided_id = None

    # check that logged in user has permissions to this item
    if not has_access(request.user, location):
        raise PermissionDenied()

    real_method = get_request_method(request)

    if request.method == 'GET':
        return HttpResponse(json.dumps(get_course_updates(location)),
                            mimetype="application/json")
    elif real_method == 'DELETE':
        try:
            return HttpResponse(json.dumps(delete_course_update(location,
                                request.POST, provided_id)), mimetype="application/json")
        except:
            return HttpResponseBadRequest("Failed to delete",
                                          content_type="text/plain")
    elif request.method == 'POST':
        try:
            return HttpResponse(json.dumps(update_course_updates(location,
                                request.POST, provided_id)), mimetype="application/json")
        except:
            return HttpResponseBadRequest("Failed to save",
                                          content_type="text/plain")


@login_required
@ensure_csrf_cookie
def get_course_settings(request, org, course, name):
    """
    Send models and views as well as html for editing the course settings to the client.

    org, course, name: Attributes of the Location for the item to edit
    """
    location = get_location_and_verify_access(request, org, course, name)

    course_module = modulestore().get_item(location)

    return render_to_response('settings.html', {
        'context_course': course_module,
        'course_location': location,
        'details_url': reverse(course_settings_updates,
                               kwargs={"org": org,
                                       "course": course,
                                       "name": name,
                                       "section": "details"})
    })


@login_required
@ensure_csrf_cookie
def course_config_graders_page(request, org, course, name):
    """
    Send models and views as well as html for editing the course settings to the client.

    org, course, name: Attributes of the Location for the item to edit
    """
    location = get_location_and_verify_access(request, org, course, name)

    course_module = modulestore().get_item(location)
    course_details = CourseGradingModel.fetch(location)

    return render_to_response('settings_graders.html', {
        'context_course': course_module,
        'course_location': location,
        'course_details': json.dumps(course_details, cls=CourseSettingsEncoder)
    })


@login_required
@ensure_csrf_cookie
def course_config_advanced_page(request, org, course, name):
    """
    Send models and views as well as html for editing the advanced course settings to the client.

    org, course, name: Attributes of the Location for the item to edit
    """
    location = get_location_and_verify_access(request, org, course, name)

    course_module = modulestore().get_item(location)

    return render_to_response('settings_advanced.html', {
        'context_course': course_module,
        'course_location': location,
        'advanced_dict': json.dumps(CourseMetadata.fetch(location)),
    })


@expect_json
@login_required
@ensure_csrf_cookie
def course_settings_updates(request, org, course, name, section):
    """
    restful CRUD operations on course settings. This differs from get_course_settings by communicating purely
    through json (not rendering any html) and handles section level operations rather than whole page.

    org, course: Attributes of the Location for the item to edit
    section: one of details, faculty, grading, problems, discussions
    """
    get_location_and_verify_access(request, org, course, name)

    if section == 'details':
        manager = CourseDetails
    elif section == 'grading':
        manager = CourseGradingModel
    else:
        return

    if request.method == 'GET':
        # Cannot just do a get w/o knowing the course name :-(
        return HttpResponse(json.dumps(manager.fetch(Location(['i4x', org, course, 'course', name])), cls=CourseSettingsEncoder),
                            mimetype="application/json")
    elif request.method == 'POST':  # post or put, doesn't matter.
        return HttpResponse(json.dumps(manager.update_from_json(request.POST), cls=CourseSettingsEncoder),
                            mimetype="application/json")


@expect_json
@login_required
@ensure_csrf_cookie
def course_grader_updates(request, org, course, name, grader_index=None):
    """
    restful CRUD operations on course_info updates. This differs from get_course_settings by communicating purely
    through json (not rendering any html) and handles section level operations rather than whole page.

    org, course: Attributes of the Location for the item to edit
    """

    location = get_location_and_verify_access(request, org, course, name)

    real_method = get_request_method(request)

    if real_method == 'GET':
        # Cannot just do a get w/o knowing the course name :-(
        return HttpResponse(json.dumps(CourseGradingModel.fetch_grader(Location(location), grader_index)),
                            mimetype="application/json")
    elif real_method == "DELETE":
        # ??? Should this return anything? Perhaps success fail?
        CourseGradingModel.delete_grader(Location(location), grader_index)
        return HttpResponse()
    elif request.method == 'POST':  # post or put, doesn't matter.
        return HttpResponse(json.dumps(CourseGradingModel.update_grader_from_json(Location(location), request.POST)),
                            mimetype="application/json")


# # NB: expect_json failed on ["key", "key2"] and json payload
@login_required
@ensure_csrf_cookie
def course_advanced_updates(request, org, course, name):
    """
    restful CRUD operations on metadata. The payload is a json rep of the metadata dicts. For delete, otoh,
    the payload is either a key or a list of keys to delete.

    org, course: Attributes of the Location for the item to edit
    """
    location = get_location_and_verify_access(request, org, course, name)

    real_method = get_request_method(request)

    if real_method == 'GET':
        return HttpResponse(json.dumps(CourseMetadata.fetch(location)),
                            mimetype="application/json")
    elif real_method == 'DELETE':
        return HttpResponse(json.dumps(CourseMetadata.delete_key(location,
                                                                 json.loads(request.body))),
                            mimetype="application/json")
    elif real_method == 'POST' or real_method == 'PUT':
        # NOTE: request.POST is messed up because expect_json
        # cloned_request.POST.copy() is creating a defective entry w/ the whole payload as the key
        request_body = json.loads(request.body)
        # Whether or not to filter the tabs key out of the settings metadata
        filter_tabs = True
        # Check to see if the user instantiated any advanced components.
        # This is a hack to add the open ended panel tab
        # to a course automatically if the user has indicated that they want
        # to edit the combinedopenended or peergrading
        # module, and to remove it if they have removed the open ended elements.
        if ADVANCED_COMPONENT_POLICY_KEY in request_body:
            # Check to see if the user instantiated any open ended components
            found_oe_type = False
            # Get the course so that we can scrape current tabs
            course_module = modulestore().get_item(location)
            for oe_type in OPEN_ENDED_COMPONENT_TYPES:
                if oe_type in request_body[ADVANCED_COMPONENT_POLICY_KEY]:
                    # Add an open ended tab to the course if needed
                    changed, new_tabs = add_open_ended_panel_tab(course_module)
                    # If a tab has been added to the course, then send the
                    # metadata along to CourseMetadata.update_from_json
                    if changed:
                        request_body.update({'tabs': new_tabs})
                        # Indicate that tabs should not be filtered out of the metadata
                        filter_tabs = False
                    # Set this flag to avoid the open ended tab removal code below.
                    found_oe_type = True
                    break
            # If we did not find an open ended module type in the advanced settings,
            # we may need to remove the open ended tab from the course.
            if not found_oe_type:
                # Remove open ended tab to the course if needed
                changed, new_tabs = remove_open_ended_panel_tab(course_module)
                if changed:
                    request_body.update({'tabs': new_tabs})
                    # Indicate that tabs should not be filtered out of the metadata
                    filter_tabs = False
        response_json = json.dumps(CourseMetadata.update_from_json(location,
                                                                   request_body,
                                                                   filter_tabs=filter_tabs))
        return HttpResponse(response_json, mimetype="application/json")<|MERGE_RESOLUTION|>--- conflicted
+++ resolved
@@ -13,26 +13,13 @@
 from mitxmako.shortcuts import render_to_response
 
 from xmodule.modulestore.django import modulestore
-<<<<<<< HEAD
+
 from xmodule.modulestore.exceptions import ItemNotFoundError, InvalidLocationError
 from xmodule.modulestore import Location
 
 from contentstore.course_info_model import get_course_updates, update_course_updates, delete_course_update
 from contentstore.utils import get_lms_link_for_item, add_open_ended_panel_tab, remove_open_ended_panel_tab
 from models.settings.course_details import CourseDetails, CourseSettingsEncoder
-=======
-from xmodule.modulestore.exceptions \
-     import ItemNotFoundError, InvalidLocationError
-from xmodule.modulestore import Location
-
-from contentstore.course_info_model \
-     import get_course_updates, update_course_updates, delete_course_update
-from contentstore.utils \
-     import get_lms_link_for_item, add_open_ended_panel_tab, \
-     remove_open_ended_panel_tab
-from models.settings.course_details \
-     import CourseDetails, CourseSettingsEncoder
->>>>>>> 3657fbe3
 from models.settings.course_grading import CourseGradingModel
 from models.settings.course_metadata import CourseMetadata
 from auth.authz import create_all_course_groups
@@ -43,11 +30,10 @@
 from .tabs import initialize_course_tabs
 from .component import OPEN_ENDED_COMPONENT_TYPES, ADVANCED_COMPONENT_POLICY_KEY
 
-<<<<<<< HEAD
 from django_comment_common.utils import seed_permissions_roles
 
 # TODO: should explicitly enumerate exports with __all__
-=======
+
 __all__ = ['course_index', 'create_new_course', 'course_info',
            'course_info_updates', 'get_course_settings',
            'course_config_graders_page',
@@ -55,7 +41,6 @@
            'course_settings_updates',
            'course_grader_updates',
            'course_advanced_updates']
->>>>>>> 3657fbe3
 
 
 @login_required
