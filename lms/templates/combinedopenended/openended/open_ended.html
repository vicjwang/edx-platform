--- conflicted
+++ resolved
@@ -7,15 +7,9 @@
    <div class="visibility-control visibility-control-response">
         <div class="inner">
         </div>
-<<<<<<< HEAD
-        <span class="section-header section-header-response">${_("Response")}</span>
-   </div>
-  <textarea rows="${rows}" cols="${cols}" name="answer" class="answer short-form-response" id="input_${id}">${previous_answer|h}</textarea>
-=======
         <label class="section-header section-header-response" for="answer_${module_id}">Response</label>
     </div>
   <textarea rows="${rows}" cols="${cols}" name="answer" class="answer short-form-response" id="answer_${module_id}">${previous_answer|h}</textarea>
->>>>>>> 2428b3ca
 
   <div class="message-wrapper"></div>
   <div class="grader-status">
