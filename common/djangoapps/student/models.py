"""
Models for User Information (students, staff, etc)

Migration Notes

If you make changes to this model, be sure to create an appropriate migration
file and check it in at the same time as your model changes. To do that,

1. Go to the mitx dir
2. django-admin.py schemamigration student --auto --settings=lms.envs.dev --pythonpath=. description_of_your_change
3. Add the migration file created in mitx/common/djangoapps/student/migrations/
"""
from datetime import datetime
import hashlib
import json
import logging
import uuid
from random import randint


from django.conf import settings
from django.contrib.auth.models import User
from django.db import models
from django.db.models.signals import post_save
from django.dispatch import receiver
from django.forms import ModelForm, forms

import comment_client as cc
from pytz import UTC


log = logging.getLogger(__name__)


class UserProfile(models.Model):
    """This is where we store all the user demographic fields. We have a
    separate table for this rather than extending the built-in Django auth_user.

    Notes:
        * Some fields are legacy ones from the first run of 6.002, from which
          we imported many users.
        * Fields like name and address are intentionally open ended, to account
          for international variations. An unfortunate side-effect is that we
          cannot efficiently sort on last names for instance.

    Replication:
        * Only the Portal servers should ever modify this information.
        * All fields are replicated into relevant Course databases

    Some of the fields are legacy ones that were captured during the initial
    MITx fall prototype.
    """

    class Meta:
        db_table = "auth_userprofile"

<<<<<<< HEAD
    # # CRITICAL TODO/SECURITY
=======
    # CRITICAL TODO/SECURITY
>>>>>>> 64b909c5
    # Sanitize all fields.
    # This is not visible to other users, but could introduce holes later
    user = models.OneToOneField(User, unique=True, db_index=True, related_name='profile')
    name = models.CharField(blank=True, max_length=255, db_index=True)

    meta = models.TextField(blank=True)  # JSON dictionary for future expansion
    courseware = models.CharField(blank=True, max_length=255, default='course.xml')

    # Location is no longer used, but is held here for backwards compatibility
    # for users imported from our first class.
    language = models.CharField(blank=True, max_length=255, db_index=True)
    location = models.CharField(blank=True, max_length=255, db_index=True)

    # Optional demographic data we started capturing from Fall 2012
    this_year = datetime.now().year
    VALID_YEARS = range(this_year, this_year - 120, -1)
    year_of_birth = models.IntegerField(blank=True, null=True, db_index=True)
    GENDER_CHOICES = (('m', 'Male'), ('f', 'Female'), ('o', 'Other'))
    gender = models.CharField(blank=True, null=True, max_length=6, db_index=True,
                              choices=GENDER_CHOICES)

    # [03/21/2013] removed these, but leaving comment since there'll still be
    # p_se and p_oth in the existing data in db.
    # ('p_se', 'Doctorate in science or engineering'),
    # ('p_oth', 'Doctorate in another field'),
    LEVEL_OF_EDUCATION_CHOICES = (('p', 'Doctorate'),
                                  ('m', "Master's or professional degree"),
                                  ('b', "Bachelor's degree"),
                                  ('a', "Associate's degree"),
                                  ('hs', "Secondary/high school"),
                                  ('jhs', "Junior secondary/junior high/middle school"),
                                  ('el', "Elementary/primary school"),
                                  ('none', "None"),
                                  ('other', "Other"))
    level_of_education = models.CharField(
                            blank=True, null=True, max_length=6, db_index=True,
                            choices=LEVEL_OF_EDUCATION_CHOICES
                         )
    mailing_address = models.TextField(blank=True, null=True)
    goals = models.TextField(blank=True, null=True)
    allow_certificate = models.BooleanField(default=1)

    def get_meta(self):
        js_str = self.meta
        if not js_str:
            js_str = dict()
        else:
            js_str = json.loads(self.meta)

        return js_str

    def set_meta(self, js):
        self.meta = json.dumps(js)

TEST_CENTER_STATUS_ACCEPTED = "Accepted"
TEST_CENTER_STATUS_ERROR = "Error"


class TestCenterUser(models.Model):
    """This is our representation of the User for in-person testing, and
    specifically for Pearson at this point. A few things to note:

    * Pearson only supports Latin-1, so we have to make sure that the data we
      capture here will work with that encoding.
    * While we have a lot of this demographic data in UserProfile, it's much
      more free-structured there. We'll try to pre-pop the form with data from
      UserProfile, but we'll need to have a step where people who are signing
      up re-enter their demographic data into the fields we specify.
    * Users are only created here if they register to take an exam in person.

    The field names and lengths are modeled on the conventions and constraints
    of Pearson's data import system, including oddities such as suffix having
    a limit of 255 while last_name only gets 50.

    Also storing here the confirmation information received from Pearson (if any)
    as to the success or failure of the upload.  (VCDC file)
    """
    # Our own record keeping...
    user = models.ForeignKey(User, unique=True, default=None)
    created_at = models.DateTimeField(auto_now_add=True, db_index=True)
    updated_at = models.DateTimeField(auto_now=True, db_index=True)
    # user_updated_at happens only when the user makes a change to their data,
    # and is something Pearson needs to know to manage updates. Unlike
    # updated_at, this will not get incremented when we do a batch data import.
    user_updated_at = models.DateTimeField(db_index=True)

    # Unique ID we assign our user for the Test Center.
    client_candidate_id = models.CharField(unique=True, max_length=50, db_index=True)

    # Name
    first_name = models.CharField(max_length=30, db_index=True)
    last_name = models.CharField(max_length=50, db_index=True)
    middle_name = models.CharField(max_length=30, blank=True)
    suffix = models.CharField(max_length=255, blank=True)
    salutation = models.CharField(max_length=50, blank=True)

    # Address
    address_1 = models.CharField(max_length=40)
    address_2 = models.CharField(max_length=40, blank=True)
    address_3 = models.CharField(max_length=40, blank=True)
    city = models.CharField(max_length=32, db_index=True)
    # state example: HI -- they have an acceptable list that we'll just plug in
    # state is required if you're in the US or Canada, but otherwise not.
    state = models.CharField(max_length=20, blank=True, db_index=True)
    # postal_code required if you're in the US or Canada
    postal_code = models.CharField(max_length=16, blank=True, db_index=True)
    # country is a ISO 3166-1 alpha-3 country code (e.g. "USA", "CAN", "MNG")
    country = models.CharField(max_length=3, db_index=True)

    # Phone
    phone = models.CharField(max_length=35)
    extension = models.CharField(max_length=8, blank=True, db_index=True)
    phone_country_code = models.CharField(max_length=3, db_index=True)
    fax = models.CharField(max_length=35, blank=True)
    # fax_country_code required *if* fax is present.
    fax_country_code = models.CharField(max_length=3, blank=True)

    # Company
    company_name = models.CharField(max_length=50, blank=True, db_index=True)

    # time at which edX sent the registration to the test center
    uploaded_at = models.DateTimeField(null=True, blank=True, db_index=True)

    # confirmation back from the test center, as well as timestamps
    # on when they processed the request, and when we received
    # confirmation back.
    processed_at = models.DateTimeField(null=True, db_index=True)
    upload_status = models.CharField(max_length=20, blank=True, db_index=True)  # 'Error' or 'Accepted'
    upload_error_message = models.CharField(max_length=512, blank=True)
    # Unique ID given to us for this User by the Testing Center. It's null when
    # we first create the User entry, and may be assigned by Pearson later.
    # (However, it may never be set if we are always initiating such candidate creation.)
    candidate_id = models.IntegerField(null=True, db_index=True)
    confirmed_at = models.DateTimeField(null=True, db_index=True)

    @property
    def needs_uploading(self):
        return self.uploaded_at is None or self.uploaded_at < self.user_updated_at

    @staticmethod
    def user_provided_fields():
        return ['first_name', 'middle_name', 'last_name', 'suffix', 'salutation',
                'address_1', 'address_2', 'address_3', 'city', 'state', 'postal_code', 'country',
                'phone', 'extension', 'phone_country_code', 'fax', 'fax_country_code', 'company_name']

    @property
    def email(self):
        return self.user.email

    def needs_update(self, fields):
        for fieldname in TestCenterUser.user_provided_fields():
            if fieldname in fields and getattr(self, fieldname) != fields[fieldname]:
                return True

        return False

    @staticmethod
    def _generate_edx_id(prefix):
        NUM_DIGITS = 12
        return u"{}{:012}".format(prefix, randint(1, 10 ** NUM_DIGITS - 1))

    @staticmethod
    def _generate_candidate_id():
        return TestCenterUser._generate_edx_id("edX")

    @classmethod
    def create(cls, user):
        testcenter_user = cls(user=user)
        # testcenter_user.candidate_id remains unset
        # assign an ID of our own:
        cand_id = cls._generate_candidate_id()
        while TestCenterUser.objects.filter(client_candidate_id=cand_id).exists():
            cand_id = cls._generate_candidate_id()
        testcenter_user.client_candidate_id = cand_id
        return testcenter_user

    @property
    def is_accepted(self):
        return self.upload_status == TEST_CENTER_STATUS_ACCEPTED

    @property
    def is_rejected(self):
        return self.upload_status == TEST_CENTER_STATUS_ERROR

    @property
    def is_pending(self):
        return not self.is_accepted and not self.is_rejected


class TestCenterUserForm(ModelForm):
    class Meta:
        model = TestCenterUser
        fields = ('first_name', 'middle_name', 'last_name', 'suffix', 'salutation',
                'address_1', 'address_2', 'address_3', 'city', 'state', 'postal_code', 'country',
                'phone', 'extension', 'phone_country_code', 'fax', 'fax_country_code', 'company_name')

    def update_and_save(self):
        new_user = self.save(commit=False)
        # create additional values here:
        new_user.user_updated_at = datetime.now(UTC)
        new_user.upload_status = ''
        new_user.save()
        log.info("Updated demographic information for user's test center exam registration: username \"{}\" ".format(new_user.user.username))

    # add validation:

    def clean_country(self):
        code = self.cleaned_data['country']
        if code and (len(code) != 3 or not code.isalpha()):
            raise forms.ValidationError(u'Must be three characters (ISO 3166-1):  e.g. USA, CAN, MNG')
        return code.upper()

    def clean(self):
        def _can_encode_as_latin(fieldvalue):
            try:
                fieldvalue.encode('iso-8859-1')
            except UnicodeEncodeError:
                return False
            return True

        cleaned_data = super(TestCenterUserForm, self).clean()

        # check for interactions between fields:
        if 'country' in cleaned_data:
            country = cleaned_data.get('country')
            if country == 'USA' or country == 'CAN':
                if 'state' in cleaned_data and len(cleaned_data['state']) == 0:
                    self._errors['state'] = self.error_class([u'Required if country is USA or CAN.'])
                    del cleaned_data['state']

                if 'postal_code' in cleaned_data and len(cleaned_data['postal_code']) == 0:
                    self._errors['postal_code'] = self.error_class([u'Required if country is USA or CAN.'])
                    del cleaned_data['postal_code']

        if 'fax' in cleaned_data and len(cleaned_data['fax']) > 0 and 'fax_country_code' in cleaned_data and len(cleaned_data['fax_country_code']) == 0:
            self._errors['fax_country_code'] = self.error_class([u'Required if fax is specified.'])
            del cleaned_data['fax_country_code']

        # check encoding for all fields:
        cleaned_data_fields = [fieldname for fieldname in cleaned_data]
        for fieldname in cleaned_data_fields:
            if not _can_encode_as_latin(cleaned_data[fieldname]):
                self._errors[fieldname] = self.error_class([u'Must only use characters in Latin-1 (iso-8859-1) encoding'])
                del cleaned_data[fieldname]

        # Always return the full collection of cleaned data.
        return cleaned_data

# our own code to indicate that a request has been rejected.
ACCOMMODATION_REJECTED_CODE = 'NONE'

ACCOMMODATION_CODES = (
                      (ACCOMMODATION_REJECTED_CODE, 'No Accommodation Granted'),
                      ('EQPMNT', 'Equipment'),
                      ('ET12ET', 'Extra Time - 1/2 Exam Time'),
                      ('ET30MN', 'Extra Time - 30 Minutes'),
                      ('ETDBTM', 'Extra Time - Double Time'),
                      ('SEPRMM', 'Separate Room'),
                      ('SRREAD', 'Separate Room and Reader'),
                      ('SRRERC', 'Separate Room and Reader/Recorder'),
                      ('SRRECR', 'Separate Room and Recorder'),
                      ('SRSEAN', 'Separate Room and Service Animal'),
                      ('SRSGNR', 'Separate Room and Sign Language Interpreter'),
                      )

ACCOMMODATION_CODE_DICT = {code: name for (code, name) in ACCOMMODATION_CODES}


class TestCenterRegistration(models.Model):
    """
    This is our representation of a user's registration for in-person testing,
    and specifically for Pearson at this point. A few things to note:

    * Pearson only supports Latin-1, so we have to make sure that the data we
      capture here will work with that encoding.  This is less of an issue
      than for the TestCenterUser.
    * Registrations are only created here when a user registers to take an exam in person.

    The field names and lengths are modeled on the conventions and constraints
    of Pearson's data import system.
    """
    # to find an exam registration, we key off of the user and course_id.
    # If multiple exams per course are possible, we would also need to add the
    # exam_series_code.
    testcenter_user = models.ForeignKey(TestCenterUser, default=None)
    course_id = models.CharField(max_length=128, db_index=True)

    created_at = models.DateTimeField(auto_now_add=True, db_index=True)
    updated_at = models.DateTimeField(auto_now=True, db_index=True)
    # user_updated_at happens only when the user makes a change to their data,
    # and is something Pearson needs to know to manage updates. Unlike
    # updated_at, this will not get incremented when we do a batch data import.
    # The appointment dates, the exam count, and the accommodation codes can be updated,
    # but hopefully this won't happen often.
    user_updated_at = models.DateTimeField(db_index=True)
    # "client_authorization_id" is our unique identifier for the authorization.
    # This must be present for an update or delete to be sent to Pearson.
    client_authorization_id = models.CharField(max_length=20, unique=True, db_index=True)

    # information about the test, from the course policy:
    exam_series_code = models.CharField(max_length=15, db_index=True)
    eligibility_appointment_date_first = models.DateField(db_index=True)
    eligibility_appointment_date_last = models.DateField(db_index=True)

    # this is really a list of codes, using an '*' as a delimiter.
    # So it's not a choice list.  We use the special value of ACCOMMODATION_REJECTED_CODE
    # to indicate the rejection of an accommodation request.
    accommodation_code = models.CharField(max_length=64, blank=True)

    # store the original text of the accommodation request.
    accommodation_request = models.CharField(max_length=1024, blank=True, db_index=True)

    # time at which edX sent the registration to the test center
    uploaded_at = models.DateTimeField(null=True, db_index=True)

    # confirmation back from the test center, as well as timestamps
    # on when they processed the request, and when we received
    # confirmation back.
    processed_at = models.DateTimeField(null=True, db_index=True)
    upload_status = models.CharField(max_length=20, blank=True, db_index=True)  # 'Error' or 'Accepted'
    upload_error_message = models.CharField(max_length=512, blank=True)
    # Unique ID given to us for this registration by the Testing Center. It's null when
    # we first create the registration entry, and may be assigned by Pearson later.
    # (However, it may never be set if we are always initiating such candidate creation.)
    authorization_id = models.IntegerField(null=True, db_index=True)
    confirmed_at = models.DateTimeField(null=True, db_index=True)

    @property
    def candidate_id(self):
        return self.testcenter_user.candidate_id

    @property
    def client_candidate_id(self):
        return self.testcenter_user.client_candidate_id

    @property
    def authorization_transaction_type(self):
        if self.authorization_id is not None:
            return 'Update'
        elif self.uploaded_at is None:
            return 'Add'
        elif self.registration_is_rejected:
            # Assume that if the registration was rejected before,
            # it is more likely this is the (first) correction
            # than a second correction in flight before the first was
            # processed.
            return 'Add'
        else:
            # TODO: decide what to send when we have uploaded an initial version,
            # but have not received confirmation back from that upload.  If the
            # registration here has been changed, then we don't know if this changed
            # registration should be submitted as an 'add' or an 'update'.
            #
            # If the first registration were lost or in error (e.g. bad code),
            # the second should be an "Add".  If the first were processed successfully,
            # then the second should be an "Update".  We just don't know....
            return 'Update'

    @property
    def exam_authorization_count(self):
        # Someday this could go in the database (with a default value).  But at present,
        # we do not expect anyone to be authorized to take an exam more than once.
        return 1

    @property
    def needs_uploading(self):
        return self.uploaded_at is None or self.uploaded_at < self.user_updated_at

    @classmethod
    def create(cls, testcenter_user, exam, accommodation_request):
        registration = cls(testcenter_user=testcenter_user)
        registration.course_id = exam.course_id
        registration.accommodation_request = accommodation_request.strip()
        registration.exam_series_code = exam.exam_series_code
        registration.eligibility_appointment_date_first = exam.first_eligible_appointment_date.strftime("%Y-%m-%d")
        registration.eligibility_appointment_date_last = exam.last_eligible_appointment_date.strftime("%Y-%m-%d")
        registration.client_authorization_id = cls._create_client_authorization_id()
        # accommodation_code remains blank for now, along with Pearson confirmation information
        return registration

    @staticmethod
    def _generate_authorization_id():
        return TestCenterUser._generate_edx_id("edXexam")

    @staticmethod
    def _create_client_authorization_id():
        """
        Return a unique id for a registration, suitable for using as an authorization code
        for Pearson.  It must fit within 20 characters.
        """
        # generate a random value, and check to see if it already is in use here
        auth_id = TestCenterRegistration._generate_authorization_id()
        while TestCenterRegistration.objects.filter(client_authorization_id=auth_id).exists():
            auth_id = TestCenterRegistration._generate_authorization_id()
        return auth_id

    # methods for providing registration status details on registration page:
    @property
    def demographics_is_accepted(self):
        return self.testcenter_user.is_accepted

    @property
    def demographics_is_rejected(self):
        return self.testcenter_user.is_rejected

    @property
    def demographics_is_pending(self):
        return self.testcenter_user.is_pending

    @property
    def accommodation_is_accepted(self):
        return len(self.accommodation_request) > 0 and len(self.accommodation_code) > 0 and self.accommodation_code != ACCOMMODATION_REJECTED_CODE

    @property
    def accommodation_is_rejected(self):
        return len(self.accommodation_request) > 0 and self.accommodation_code == ACCOMMODATION_REJECTED_CODE

    @property
    def accommodation_is_pending(self):
        return len(self.accommodation_request) > 0 and len(self.accommodation_code) == 0

    @property
    def accommodation_is_skipped(self):
        return len(self.accommodation_request) == 0

    @property
    def registration_is_accepted(self):
        return self.upload_status == TEST_CENTER_STATUS_ACCEPTED

    @property
    def registration_is_rejected(self):
        return self.upload_status == TEST_CENTER_STATUS_ERROR

    @property
    def registration_is_pending(self):
        return not self.registration_is_accepted and not self.registration_is_rejected

    # methods for providing registration status summary on dashboard page:
    @property
    def is_accepted(self):
        return self.registration_is_accepted and self.demographics_is_accepted

    @property
    def is_rejected(self):
        return self.registration_is_rejected or self.demographics_is_rejected

    @property
    def is_pending(self):
        return not self.is_accepted and not self.is_rejected

    def get_accommodation_codes(self):
        return self.accommodation_code.split('*')

    def get_accommodation_names(self):
        return [ACCOMMODATION_CODE_DICT.get(code, "Unknown code " + code) for code in self.get_accommodation_codes()]

    @property
    def registration_signup_url(self):
        return settings.PEARSONVUE_SIGNINPAGE_URL

    def demographics_status(self):
        if self.demographics_is_accepted:
            return "Accepted"
        elif self.demographics_is_rejected:
            return "Rejected"
        else:
            return "Pending"

    def accommodation_status(self):
        if self.accommodation_is_skipped:
            return "Skipped"
        elif self.accommodation_is_accepted:
            return "Accepted"
        elif self.accommodation_is_rejected:
            return "Rejected"
        else:
            return "Pending"

    def registration_status(self):
        if self.registration_is_accepted:
            return "Accepted"
        elif self.registration_is_rejected:
            return "Rejected"
        else:
            return "Pending"


class TestCenterRegistrationForm(ModelForm):
    class Meta:
        model = TestCenterRegistration
        fields = ('accommodation_request', 'accommodation_code')

    def clean_accommodation_request(self):
        code = self.cleaned_data['accommodation_request']
        if code and len(code) > 0:
            return code.strip()
        return code

    def update_and_save(self):
        registration = self.save(commit=False)
        # create additional values here:
        registration.user_updated_at = datetime.now(UTC)
        registration.upload_status = ''
        registration.save()
        log.info("Updated registration information for user's test center exam registration: username \"{}\" course \"{}\", examcode \"{}\"".format(registration.testcenter_user.user.username, registration.course_id, registration.exam_series_code))

    def clean_accommodation_code(self):
        code = self.cleaned_data['accommodation_code']
        if code:
            code = code.upper()
            codes = code.split('*')
            for codeval in codes:
                if codeval not in ACCOMMODATION_CODE_DICT:
                    raise forms.ValidationError(u'Invalid accommodation code specified: "{}"'.format(codeval))
        return code



def get_testcenter_registration(user, course_id, exam_series_code):
    try:
        tcu = TestCenterUser.objects.get(user=user)
    except TestCenterUser.DoesNotExist:
        return []
    return TestCenterRegistration.objects.filter(testcenter_user=tcu, course_id=course_id, exam_series_code=exam_series_code)

# nosetests thinks that anything with _test_ in the name is a test.
# Correct this (https://nose.readthedocs.org/en/latest/finding_tests.html)
get_testcenter_registration.__test__ = False


def unique_id_for_user(user):
    """
    Return a unique id for a user, suitable for inserting into
    e.g. personalized survey links.
    """
    # include the secret key as a salt, and to make the ids unique across
    # different LMS installs.
    h = hashlib.md5()
    h.update(settings.SECRET_KEY)
    h.update(str(user.id))
    return h.hexdigest()


<<<<<<< HEAD
# # TODO: Should be renamed to generic UserGroup, and possibly
=======
# TODO: Should be renamed to generic UserGroup, and possibly
>>>>>>> 64b909c5
# Given an optional field for type of group
class UserTestGroup(models.Model):
    users = models.ManyToManyField(User, db_index=True)
    name = models.CharField(blank=False, max_length=32, db_index=True)
    description = models.TextField(blank=True)


class Registration(models.Model):
    ''' Allows us to wait for e-mail before user is registered. A
        registration profile is created when the user creates an
        account, but that account is inactive. Once the user clicks
        on the activation key, it becomes active. '''
    class Meta:
        db_table = "auth_registration"

    user = models.ForeignKey(User, unique=True)
    activation_key = models.CharField(('activation key'), max_length=32, unique=True, db_index=True)

    def register(self, user):
        # MINOR TODO: Switch to crypto-secure key
        self.activation_key = uuid.uuid4().hex
        self.user = user
        self.save()

    def activate(self):
        self.user.is_active = True
        self.user.save()


class PendingNameChange(models.Model):
    user = models.OneToOneField(User, unique=True, db_index=True)
    new_name = models.CharField(blank=True, max_length=255)
    rationale = models.CharField(blank=True, max_length=1024)


class PendingEmailChange(models.Model):
    user = models.OneToOneField(User, unique=True, db_index=True)
    new_email = models.CharField(blank=True, max_length=255, db_index=True)
    activation_key = models.CharField(('activation key'), max_length=32, unique=True, db_index=True)


class CourseEnrollment(models.Model):
    user = models.ForeignKey(User)
    course_id = models.CharField(max_length=255, db_index=True)

    created = models.DateTimeField(auto_now_add=True, null=True, db_index=True)

    class Meta:
        unique_together = (('user', 'course_id'),)

    def __unicode__(self):
        return "[CourseEnrollment] %s: %s (%s)" % (self.user, self.course_id, self.created)


class CourseEnrollmentAllowed(models.Model):
    """
    Table of users (specified by email address strings) who are allowed to enroll in a specified course.
    The user may or may not (yet) exist.  Enrollment by users listed in this table is allowed
    even if the enrollment time window is past.
    """
    email = models.CharField(max_length=255, db_index=True)
    course_id = models.CharField(max_length=255, db_index=True)
    auto_enroll = models.BooleanField(default=0)

    created = models.DateTimeField(auto_now_add=True, null=True, db_index=True)

    class Meta:
        unique_together = (('email', 'course_id'),)

    def __unicode__(self):
        return "[CourseEnrollmentAllowed] %s: %s (%s)" % (self.email, self.course_id, self.created)

# cache_relation(User.profile)

#### Helper methods for use from python manage.py shell and other classes.


def get_user_by_username_or_email(username_or_email):
    """
    Return a User object, looking up by email if username_or_email contains a
    '@', otherwise by username.

    Raises:
        User.DoesNotExist is lookup fails.
    """
    if '@' in username_or_email:
        return User.objects.get(email=username_or_email)
    else:
        return User.objects.get(username=username_or_email)


def get_user(email):
    u = User.objects.get(email=email)
    up = UserProfile.objects.get(user=u)
    return u, up


def user_info(email):
    u, up = get_user(email)
    print "User id", u.id
    print "Username", u.username
    print "E-mail", u.email
    print "Name", up.name
    print "Location", up.location
    print "Language", up.language
    return u, up


def change_email(old_email, new_email):
    u = User.objects.get(email=old_email)
    u.email = new_email
    u.save()


def change_name(email, new_name):
    u, up = get_user(email)
    up.name = new_name
    up.save()


def user_count():
    print "All users", User.objects.all().count()
    print "Active users", User.objects.filter(is_active=True).count()
    return User.objects.all().count()


def active_user_count():
    return User.objects.filter(is_active=True).count()


def create_group(name, description):
    utg = UserTestGroup()
    utg.name = name
    utg.description = description
    utg.save()


def add_user_to_group(user, group):
    utg = UserTestGroup.objects.get(name=group)
    utg.users.add(User.objects.get(username=user))
    utg.save()


def remove_user_from_group(user, group):
    utg = UserTestGroup.objects.get(name=group)
    utg.users.remove(User.objects.get(username=user))
    utg.save()

default_groups = {'email_future_courses': 'Receive e-mails about future MITx courses',
                  'email_helpers': 'Receive e-mails about how to help with MITx',
                  'mitx_unenroll': 'Fully unenrolled -- no further communications',
                  '6002x_unenroll': 'Took and dropped 6002x'}


def add_user_to_default_group(user, group):
    try:
        utg = UserTestGroup.objects.get(name=group)
    except UserTestGroup.DoesNotExist:
        utg = UserTestGroup()
        utg.name = group
        utg.description = default_groups[group]
        utg.save()
    utg.users.add(User.objects.get(username=user))
    utg.save()


@receiver(post_save, sender=User)
def update_user_information(sender, instance, created, **kwargs):
    if not settings.MITX_FEATURES['ENABLE_DISCUSSION_SERVICE']:
        # Don't try--it won't work, and it will fill the logs with lots of errors
        return
    try:
        cc_user = cc.User.from_django_user(instance)
        cc_user.save()
    except Exception as e:
        log = logging.getLogger("mitx.discussion")
        log.error(unicode(e))
        log.error("update user info to discussion failed for user with id: " + str(instance.id))<|MERGE_RESOLUTION|>--- conflicted
+++ resolved
@@ -54,11 +54,7 @@
     class Meta:
         db_table = "auth_userprofile"
 
-<<<<<<< HEAD
-    # # CRITICAL TODO/SECURITY
-=======
     # CRITICAL TODO/SECURITY
->>>>>>> 64b909c5
     # Sanitize all fields.
     # This is not visible to other users, but could introduce holes later
     user = models.OneToOneField(User, unique=True, db_index=True, related_name='profile')
@@ -602,11 +598,7 @@
     return h.hexdigest()
 
 
-<<<<<<< HEAD
-# # TODO: Should be renamed to generic UserGroup, and possibly
-=======
 # TODO: Should be renamed to generic UserGroup, and possibly
->>>>>>> 64b909c5
 # Given an optional field for type of group
 class UserTestGroup(models.Model):
     users = models.ManyToManyField(User, db_index=True)
